/*
 * Executor.cpp
 *
 *  Created on: Oct 20, 2015
 *      Author: Péter Fankhauser
 *   Institute: ETH Zurich, Autonomous Systems Lab
 */

#include "free_gait_core/executor/Executor.hpp"

#include <robotUtils/timers/ChronoTimer.hpp>

namespace free_gait {

Executor::Executor(std::shared_ptr<StepCompleter> completer,
                   std::shared_ptr<AdapterBase> adapter,
                   std::shared_ptr<State> state)
    : completer_(completer),
      adapter_(adapter),
      state_(state),
      isInitialized_(false)
{
}

Executor::~Executor()
{
}

bool Executor::initialize()
{
  Lock lock(mutex_);
  state_->initialize(adapter_->getLimbs(), adapter_->getBranches());
  reset();
  return isInitialized_ = true;
}

bool Executor::isInitialized() const
{
  return isInitialized_;
}

Executor::Mutex& Executor::getMutex()
{
  return mutex_;
}

bool Executor::advance(double dt)
{
  Lock lock(mutex_);

  if (!isInitialized_) return false;
  updateStateWithMeasurements();

  if (checkRobotStatus()) {
    if (!state_->getRobotExecutionStatus()) std::cout << "Continuing with free gait execution." << std::endl;
    state_->setRobotExecutionStatus(true);
  } else {
    if (state_->getRobotExecutionStatus()) std::cout << "Robot status is not OK, not continuing with free gait execution." << std::endl;
    state_->setRobotExecutionStatus(false);
    return true;
  }

  bool hasSwitchedStep;
  if (!queue_.advance(dt, hasSwitchedStep)) return false;

  while (hasSwitchedStep) {

<<<<<<< HEAD
    robotUtils::HighResolutionClockTimer timer;
    timer.pinTime();

    if (!completer_->complete(*state_, queue_, queue_.getCurrentStep())) {
      std::cerr << "Executor::advance: Could not complete step." << std::endl;
      return false;
    }

    std::cout << "Time to complete step: " << timer.getElapsedTimeMsec() << std::endl;

    if (hasSwitchedStep) {
      std::cout << "Switched step state to:" << std::endl;
      std::cout << queue_.getCurrentStep() << std::endl;
=======
    if (!queue_.getCurrentStep().requiresMultiThreading()) {
      if (!completeCurrentStep()) return false;
      if (!queue_.advance(dt, hasSwitchedStep)) return false; // Advance again after completion.
    } else {
      std::thread thread(&Executor::completeCurrentStep, this);
      thread.detach();
      hasSwitchedStep = false;
>>>>>>> 90d61e4f
    }
  }

  if (!writeIgnoreContact()) return false;
  if (!writeIgnoreForPoseAdaptation()) return false;
  if (!writeSupportLegs()) return false;
  if (!writeSurfaceNormals()) return false;
  if (!writeLegMotion()) return false;
  if (!writeTorsoMotion()) return false;
  if (!adapter_->updateExtras(queue_, *state_)) return false;
//  std::cout << *state_ << std::endl;
  return true;
}

bool Executor::completeCurrentStep()
{
  robotUtils::ChronoTimer timer;
  timer.pinTime();

//  if (queue_.getCurrentStep().requiresMultiThreading()) {
//    std::cout << "Taking a break." << std::endl;
//    std::this_thread::sleep_for(std::chrono::seconds(10));
//    std::cout << "Finished break." << std::endl;
//  }

  if (!completer_->complete(*state_, queue_, queue_.getCurrentStep())) {
    std::cerr << "Executor::advance: Could not complete step." << std::endl;
    return false;
  }

  std::cout << "Time to compute step: " << timer.getElapsedTimeMsec() << std::endl;
  std::cout << "Switched step to:" << std::endl;
  std::cout << queue_.getCurrentStep() << std::endl;
  return true;
}

void Executor::reset()
{
  Lock lock(mutex_);
  queue_.clear();
  initializeStateWithRobot();
}

const StepQueue& Executor::getQueue() const
{
  return queue_;
}

StepQueue& Executor::getQueue()
{
  return queue_;
}

const State& Executor::getState() const
{
  return *state_;
}

const AdapterBase& Executor::getAdapter() const
{
  return *adapter_;
}

bool Executor::checkRobotStatus()
{
  for (const auto& limb : adapter_->getLimbs()) {
    if (state_->isSupportLeg(limb) && !adapter_->isLegGrounded(limb)) return false;
  }
  return true;
}

bool Executor::initializeStateWithRobot()
{
  for (const auto& limb : adapter_->getLimbs()) {
    state_->setSupportLeg(limb, adapter_->isLegGrounded(limb));
    state_->setIgnoreContact(limb, !adapter_->isLegGrounded(limb));
    state_->setIgnoreForPoseAdaptation(limb, !adapter_->isLegGrounded(limb));
    state_->removeSurfaceNormal(limb);
  }

  if (state_->getNumberOfSupportLegs() > 0) {
    state_->setControlSetup(BranchEnum::BASE, adapter_->getControlSetup(BranchEnum::BASE));
  } else {
    state_->setEmptyControlSetup(BranchEnum::BASE);
  }

  for (const auto& limb : adapter_->getLimbs()) {
    if (state_->isSupportLeg(limb)) {
      state_->setEmptyControlSetup(limb);
    } else {
      state_->setControlSetup(limb, adapter_->getControlSetup(limb));
    }
  }

  state_->setAllJointPositions(adapter_->getAllJointPositions());
  state_->setAllJointVelocities(adapter_->getAllJointVelocities());
//  state_->setAllJointAccelerations(adapter_->getAllJointAccelerations()); // TODO
  state_->setAllJointEfforts(adapter_->getAllJointEfforts());
  state_->setPositionWorldToBaseInWorldFrame(adapter_->getPositionWorldToBaseInWorldFrame());
  state_->setOrientationWorldToBase(adapter_->getOrientationWorldToBase());

  for (const auto& limb : adapter_->getLimbs()) {
    state_->setSupportLeg(limb, adapter_->isLegGrounded(limb));
    state_->setIgnoreContact(limb, !adapter_->isLegGrounded(limb));
  }

  state_->setRobotExecutionStatus(true);

  return true;
}

bool Executor::updateStateWithMeasurements()
{
  // Update states for new step.
//  if (!queue_.previousStepExists()) {
    // Update all states.

  for (const auto& limb : adapter_->getLimbs()) {
    const auto& controlSetup = state_->getControlSetup(limb);
    if (!controlSetup.at(ControlLevel::Position)) {
      state_->setJointPositions(limb, adapter_->getJointPositions(limb));
    }
    if (!controlSetup.at(ControlLevel::Velocity)) {
      state_->setJointVelocities(limb, adapter_->getJointVelocities(limb));
    }
    if (!controlSetup.at(ControlLevel::Acceleration)) {
//      state_->setJointAccelerations(limb, adapter_->getJointAccelerations(limb));
    }
    if (!controlSetup.at(ControlLevel::Effort)) {
      state_->setJointEfforts(limb, adapter_->getJointEfforts(limb));
    }
  }

  const auto& controlSetup = state_->getControlSetup(BranchEnum::BASE);
  if (!controlSetup.at(ControlLevel::Position)) {
    state_->setPositionWorldToBaseInWorldFrame(adapter_->getPositionWorldToBaseInWorldFrame());
    state_->setOrientationWorldToBase(adapter_->getOrientationWorldToBase());
  }

  state_->setAllJointVelocities(adapter_->getAllJointVelocities());
  // TODO Copy also acceleraitons and torques.
//    state.setLinearVelocityBaseInWorldFrame(torso_->getMeasuredState().getLinearVelocityBaseInBaseFrame());
//    state.setAngularVelocityBaseInBaseFrame(torso_->getMeasuredState().getAngularVelocityBaseInBaseFrame());
  return true;

}

bool Executor::writeIgnoreContact()
{
  if (!queue_.active()) return true;
  const Step& step = queue_.getCurrentStep();
  for (const auto& limb : adapter_->getLimbs()) {
    if (step.hasLegMotion(limb)) {
      bool ignoreContact = step.getLegMotion(limb).isIgnoreContact();
      state_->setIgnoreContact(limb, ignoreContact);
    }
  }
  return true;
}

bool Executor::writeIgnoreForPoseAdaptation()
{
  if (!queue_.active()) return true;
  const Step& step = queue_.getCurrentStep();
  for (const auto& limb : adapter_->getLimbs()) {
    if (step.hasLegMotion(limb)) {
      bool ignoreForPoseAdaptation = step.getLegMotion(limb).isIgnoreForPoseAdaptation();
      state_->setIgnoreForPoseAdaptation(limb, ignoreForPoseAdaptation);
    }
  }
  return true;
}

bool Executor::writeSupportLegs()
{
  if (!queue_.active()) {
    for (const auto& limb : adapter_->getLimbs()) {
      state_->setSupportLeg(limb, !state_->isIgnoreContact(limb));
    }
    return true;
  }

  const Step& step = queue_.getCurrentStep();
  for (const auto& limb : adapter_->getLimbs()) {
    if (step.hasLegMotion(limb) || state_->isIgnoreContact(limb)) {
      state_->setSupportLeg(limb, false);
    } else {
      state_->setSupportLeg(limb, true);
    }
  }
  return true;
}

bool Executor::writeSurfaceNormals()
{
  if (!queue_.active()) return true;
  const Step& step = queue_.getCurrentStep();
  for (const auto& limb : adapter_->getLimbs()) {
    if (step.hasLegMotion(limb)) {
      if (step.getLegMotion(limb).hasSurfaceNormal()) {
        state_->setSurfaceNormal(limb, step.getLegMotion(limb).getSurfaceNormal());
      }
    }
  }
  return true;
}

bool Executor::writeLegMotion()
{
  for (const auto& limb : adapter_->getLimbs()) {
    if (state_->isSupportLeg(limb)) state_->setEmptyControlSetup(limb);
  }
  if (!queue_.active()) return true;

  const auto& step = queue_.getCurrentStep();
  if (!step.hasLegMotion()) return true;

  double time = queue_.getCurrentStep().getTime();
  for (const auto& limb : adapter_->getLimbs()) {
    if (!step.hasLegMotion(limb)) continue;
    auto const& legMotion = step.getLegMotion(limb);
    ControlSetup controlSetup = legMotion.getControlSetup();
    state_->setControlSetup(limb, controlSetup);

    switch (legMotion.getTrajectoryType()) {

      case LegMotionBase::TrajectoryType::EndEffector:
      {
        const auto& endEffectorMotion = dynamic_cast<const EndEffectorMotionBase&>(legMotion);
        if (controlSetup[ControlLevel::Position]) {
          // TODO Add frame handling.
          Position positionInWorldFrame(endEffectorMotion.evaluatePosition(time));
          Position positionInBaseFrame(adapter_->getOrientationWorldToBase().rotate(positionInWorldFrame - adapter_->getPositionWorldToBaseInWorldFrame()));
          JointPositions jointPositions;
          adapter_->getLimbJointPositionsFromPositionBaseToFootInBaseFrame(positionInBaseFrame, limb, jointPositions);
          state_->setJointPositions(limb, jointPositions);
        }
        break;
      }

      case LegMotionBase::TrajectoryType::Joints:
      {
        const auto& jointMotion = dynamic_cast<const JointMotionBase&>(legMotion);
        if (controlSetup[ControlLevel::Position]) state_->setJointPositions(limb, jointMotion.evaluatePosition(time));
//        if (controlSetup[ControlLevel::Velocity]) state_->setJointVelocities(limb, jointMotion.evaluateVelocity(time));
//        if (controlSetup[ControlLevel::Acceleration]) state_->setJointAcceleration(limb, jointMotion.evaluateAcceleration(time));
        if (controlSetup[ControlLevel::Effort]) state_->setJointEfforts(limb, jointMotion.evaluateEffort(time));
        break;
      }

      default:
        throw std::runtime_error("Executor::writeLegMotion() could not write leg motion of this type.");
        break;
    }
  }
  return true;
}

bool Executor::writeTorsoMotion()
{
  if (state_->getNumberOfSupportLegs() == 0) state_->setEmptyControlSetup(BranchEnum::BASE);
  if (!queue_.active()) return true;

  if (!queue_.getCurrentStep().hasBaseMotion()) return true;
  double time = queue_.getCurrentStep().getTime();
  // TODO Add frame handling.
  const auto& baseMotion = queue_.getCurrentStep().getBaseMotion();
  ControlSetup controlSetup = baseMotion.getControlSetup();
  state_->setControlSetup(BranchEnum::BASE, controlSetup);
  if (controlSetup[ControlLevel::Position]) {
    Pose pose = baseMotion.evaluatePose(time);
    state_->setPositionWorldToBaseInWorldFrame(pose.getPosition());
    state_->setOrientationWorldToBase(pose.getRotation());
  }
  if (controlSetup[ControlLevel::Velocity]) {
    Twist twist = baseMotion.evaluateTwist(time);
    state_->setLinearVelocityBaseInWorldFrame(twist.getTranslationalVelocity());
    state_->setAngularVelocityBaseInBaseFrame(twist.getRotationalVelocity());
  }
  // TODO Set more states.
  return true;
}

} /* namespace free_gait */<|MERGE_RESOLUTION|>--- conflicted
+++ resolved
@@ -65,21 +65,6 @@
 
   while (hasSwitchedStep) {
 
-<<<<<<< HEAD
-    robotUtils::HighResolutionClockTimer timer;
-    timer.pinTime();
-
-    if (!completer_->complete(*state_, queue_, queue_.getCurrentStep())) {
-      std::cerr << "Executor::advance: Could not complete step." << std::endl;
-      return false;
-    }
-
-    std::cout << "Time to complete step: " << timer.getElapsedTimeMsec() << std::endl;
-
-    if (hasSwitchedStep) {
-      std::cout << "Switched step state to:" << std::endl;
-      std::cout << queue_.getCurrentStep() << std::endl;
-=======
     if (!queue_.getCurrentStep().requiresMultiThreading()) {
       if (!completeCurrentStep()) return false;
       if (!queue_.advance(dt, hasSwitchedStep)) return false; // Advance again after completion.
@@ -87,7 +72,6 @@
       std::thread thread(&Executor::completeCurrentStep, this);
       thread.detach();
       hasSwitchedStep = false;
->>>>>>> 90d61e4f
     }
   }
 

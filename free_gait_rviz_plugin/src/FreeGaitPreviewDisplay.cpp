/*
 * FreeGaitPreviewDisplay.cpp
 *
 *  Created on: Nov 29, 2016
 *  Author: Péter Fankhauser
 *  Institute: ETH Zurich, Robotic Systems Lab
 */

#include "free_gait_rviz_plugin/FreeGaitPreviewDisplay.hpp"

// OGRE
#include <OGRE/OgreSceneNode.h>
#include <OGRE/OgreSceneManager.h>

// ROS
#include <tf/transform_listener.h>
#include <rviz/visualization_manager.h>
#include <rviz/properties/bool_property.h>
#include <rviz/properties/color_property.h>
#include <rviz/properties/float_property.h>
#include <rviz/properties/int_property.h>
#include <rviz/properties/enum_property.h>
#include <rviz/properties/editable_enum_property.h>
#include <rviz/properties/button_toggle_property.h>
#include <rviz/properties/float_slider_property.h>
#include <rviz/properties/ros_topic_property.h>

// STD
#include <functional>

namespace free_gait_rviz_plugin {

FreeGaitPreviewDisplay::FreeGaitPreviewDisplay()
    : adapterRos_(update_nh_, free_gait::AdapterRos::AdapterType::Preview),
      playback_(update_nh_, adapterRos_.getAdapter()),
      stepRosConverter_(adapterRos_.getAdapter()),
      visual_(NULL),
      robotModelRvizPlugin_(NULL)
{
  playback_.addNewGoalCallback(std::bind(&FreeGaitPreviewDisplay::newGoalAvailable, this));
  playback_.addStateChangedCallback(
      std::bind(&FreeGaitPreviewDisplay::previewStateChanged, this, std::placeholders::_1));
  playback_.addReachedEndCallback(std::bind(&FreeGaitPreviewDisplay::previewReachedEnd, this));

  settingsTree_ = new Property("Settings", QVariant(), "", this);

  goalTopicProperty_ = new rviz::RosTopicProperty("Goal Topic", "", "", "", settingsTree_,
                                                  SLOT(updateTopic()), this);
  QString goalMessageType = QString::fromStdString(
      ros::message_traits::datatype<free_gait_msgs::ExecuteStepsActionGoal>());
  goalTopicProperty_->setMessageType(goalMessageType);
  goalTopicProperty_->setDescription(goalMessageType + " topic to subscribe to.");

  robotStateTopicProperty_ = new rviz::RosTopicProperty("Robot State Topic", "", "", "",
                                                        settingsTree_, SLOT(updateTopic()), this);
  QString robotStateMessageType = QString::fromStdString(adapterRos_.getRobotStateMessageType());
  robotStateTopicProperty_->setMessageType(robotStateMessageType);
  robotStateTopicProperty_->setDescription(robotStateMessageType + " topic to subscribe to.");

  tfPrefixProperty_ = new rviz::StringProperty(
      "TF Prefix", "",
      "TF prefix used for the preview. Set the same value in the robot model plugin.",
      settingsTree_, SLOT(changeTfPrefix()), this);

  previewRateRoperty_ = new rviz::FloatProperty(
      "Preview Rate", playback_.getRate(), "Rate in Hz at which to simulate the motion preview.",
      settingsTree_, SLOT(changePreviewRate()), this);
  previewRateRoperty_->setMin(0.0);

  autoPlayProperty_ = new rviz::BoolProperty("Auto-Play", true, "Play motion once received.",
                                             settingsTree_, SLOT(changeAutoPlay()), this);

  autoEnableVisualsProperty_ = new rviz::BoolProperty(
      "Auto En/Disable Visuals", false,
      "Automatically enable and disable visuals for the duration of the preview.", settingsTree_,
      SLOT(changeAutoEnableVisuals()), this);

  robotModelProperty_ = new rviz::EditableEnumProperty(
      "Robot Model", "", "Select the robot model used for preview. Robot model must be in the same RViz group.", settingsTree_,
      SLOT(changeRobotModel()), this);
  robotModelProperty_->hide();

  autoHideVisualsProperty_ = new rviz::EnumProperty(
      "Auto Hide When", "Reached End of Preview", "Select the event when to hide the visuals.",
      settingsTree_, SLOT(changeAutoHideVisuals()), this);
  autoHideVisualsProperty_->addOption("Reached End of Preview", 0);
  autoHideVisualsProperty_->addOption("Received Action Result", 1);
  autoHideVisualsProperty_->hide();

  resultTopicProperty_ = new rviz::RosTopicProperty("Result Topic", "", "", "", settingsTree_,
                                                    SLOT(updateTopic()), this);
  QString resultMessageType = QString::fromStdString(
      ros::message_traits::datatype<free_gait_msgs::ExecuteStepsActionResult>());
  resultTopicProperty_->setMessageType(resultMessageType);
  resultTopicProperty_->setDescription(resultMessageType + " topic to subscribe to.");
  resultTopicProperty_->hide();

  playbackTree_ = new Property("Playback", QVariant(), "", this);

  playbackSpeedProperty_ = new rviz::FloatSliderProperty("Playback Speed", 1.0,
                                                         "Playback speed factor.", playbackTree_,
                                                         SLOT(changePlaybackSpeed()), this);
  playbackSpeedProperty_->setMin(0.0);
  playbackSpeedProperty_->setMax(10.0);

  playButtonProperty_ = new rviz::ButtonToggleProperty("Play", false, "Play back the motion.",
                                                       playbackTree_, SLOT(startAndStopPlayback()),
                                                       this);
  playButtonProperty_->setLabels("Play", "Pause");
  playButtonProperty_->setReadOnly(true);

  timelimeSliderProperty_ = new rviz::FloatSliderProperty(
      "Time", 0.0, "Determine the current time to visualize the motion.", playbackTree_,
      SLOT(jumpToTime()), this);
  timelimeSliderProperty_->setReadOnly(true);

  visualsTree_ = new rviz::BoolProperty("Visuals", true, "Show/hide all enabled visuals.", this,
                                        SLOT(changeShowAllVisuals()));
  visualsTree_->setDisableChildrenIfFalse(true);

  showEndEffectorTrajectoriesProperty_ = new rviz::BoolProperty(
      "End Effector Trajectories", true, "Draw a trace for the end effector trajectory.",
      visualsTree_, SLOT(changeShowEndEffectorTrajectories()), this);
}

FreeGaitPreviewDisplay::~FreeGaitPreviewDisplay()
{
  unsubscribe();
}

void FreeGaitPreviewDisplay::setTopic(const QString &topic, const QString &datatype)
{
  goalTopicProperty_->setString(topic);
}

void FreeGaitPreviewDisplay::update(float wall_dt, float ros_dt)
{
  playback_.update(wall_dt);
}

void FreeGaitPreviewDisplay::onInitialize()
{
  visual_ = new FreeGaitPreviewVisual(context_->getSceneManager(), scene_node_);
}

void FreeGaitPreviewDisplay::onEnable()
{
  subscribe();
}

void FreeGaitPreviewDisplay::onDisable()
{
  unsubscribe();
//reset();
}

void FreeGaitPreviewDisplay::reset()
{
//  MFDClass::reset();
//  visuals_.clear();
//  Display::reset();
//  tf_filter_->clear();
//  messages_received_ = 0;
}

void FreeGaitPreviewDisplay::updateTopic()
{
  unsubscribe();
  reset();
  subscribe();
}

void FreeGaitPreviewDisplay::changeTfPrefix()
{
  ROS_DEBUG_STREAM("Setting tf prefix to " << tfPrefixProperty_->getStdString() << ".");
  playback_.setTfPrefix(tfPrefixProperty_->getStdString());
}

void FreeGaitPreviewDisplay::changePreviewRate()
{
  ROS_DEBUG_STREAM("Setting preview rate to " << previewRateRoperty_->getFloat() << ".");
  playback_.setRate(previewRateRoperty_->getFloat());
}

void FreeGaitPreviewDisplay::changeAutoPlay()
{
  ROS_DEBUG_STREAM("Setting auto-play to " << (autoPlayProperty_->getBool() ? "True" : "False") << ".");
}

void FreeGaitPreviewDisplay::changeAutoEnableVisuals()
{
  ROS_DEBUG_STREAM("Setting auto en/disable visuals to " << (autoEnableVisualsProperty_->getBool() ? "True" : "False") << ".");
  if (autoEnableVisualsProperty_->getBool()) {
    robotModelProperty_->show();
    autoHideVisualsProperty_->show();
    if (autoHideVisualsProperty_->getOptionInt() == AutoHideMode::ReceivedResult) resultTopicProperty_->show();
    robotModelProperty_->clearOptions();
    for (size_t i = 0; i < getParent()->numChildren(); ++i) {
      rviz::Display* display = dynamic_cast<rviz::Display*>(getParent()->childAt(i));
      if (display == NULL) continue;
      if (display->getClassId() != "rviz/RobotModel") continue;
      robotModelProperty_->addOption(display->getName());
    }
  } else {
    robotModelProperty_->hide();
    autoHideVisualsProperty_->hide();
    resultTopicProperty_->hide();
  }
}

void FreeGaitPreviewDisplay::changeRobotModel()
{
  ROS_DEBUG_STREAM("Setting robot model name to " << robotModelProperty_->getStdString() << ".");
  findAssociatedRobotModelPlugin();
}

void FreeGaitPreviewDisplay::changeAutoHideVisuals()
{
  ROS_DEBUG_STREAM("Changed auto-hide visuals event to " << autoHideVisualsProperty_->getStdString() << ".");
  switch (autoHideVisualsProperty_->getOptionInt()) {
    case AutoHideMode::ReachedPreviewEnd:
      resultTopicProperty_->hide();
      break;
    case AutoHideMode::ReceivedResult:
      resultTopicProperty_->show();
      break;
    default:
      break;
  }
}

void FreeGaitPreviewDisplay::changePlaybackSpeed()
{
  ROS_DEBUG_STREAM("Setting playback speed to " << playbackSpeedProperty_->getFloat() << ".");
  playback_.setSpeedFactor(playbackSpeedProperty_->getFloat());
}

void FreeGaitPreviewDisplay::startAndStopPlayback()
{
  if (playButtonProperty_->getBool()) {
    ROS_DEBUG("Pressed start.");
    playback_.run();
  } else {
    ROS_DEBUG("Pressed stop.");
    playback_.stop();
  }
}

void FreeGaitPreviewDisplay::jumpToTime()
{
  playback_.goToTime(ros::Time(timelimeSliderProperty_->getFloat()));
}

void FreeGaitPreviewDisplay::newGoalAvailable()
{
  ROS_DEBUG("FreeGaitPreviewDisplay::newGoalAvailable: New preview available.");
  // Auto-enable visuals.
  if (autoEnableVisualsProperty_->getBool()) {
    setEnabledRobotModel(true);
    visualsTree_->setBool(true);
  }

  // Visuals.
  ROS_DEBUG("FreeGaitPreviewDisplay::newGoalAvailable: Drawing visualizations.");
  visual_->setStateBatch(playback_.getStateBatch());
  visual_->showEnabled();

  // Play back.
  ROS_DEBUG("FreeGaitPreviewDisplay::newGoalAvailable: Setting up control.");
  playButtonProperty_->setReadOnly(false);
  timelimeSliderProperty_->setValuePassive(playback_.getTime().toSec());
  timelimeSliderProperty_->setMin(playback_.getStateBatch().getStartTime());
  timelimeSliderProperty_->setMax(playback_.getStateBatch().getEndTime());
  ROS_DEBUG_STREAM("Setting slider min and max time to: " << timelimeSliderProperty_->getMin()
                   << " & " << timelimeSliderProperty_->getMax() << ".");
  timelimeSliderProperty_->setReadOnly(false);

  // Play.
  if (autoPlayProperty_->getBool()) {
    ROS_DEBUG("FreeGaitPreviewDisplay::newGoalAvailable: Starting playback.");
    playback_.run();
    playButtonProperty_->setLabel("Pause");
  }
}

void FreeGaitPreviewDisplay::previewStateChanged(const ros::Time& time)
{
  timelimeSliderProperty_->setValuePassive(time.toSec());
}

void FreeGaitPreviewDisplay::previewReachedEnd()
{
  ROS_DEBUG("FreeGaitPreviewDisplay::previewReachedEnd: Reached end of preview.");
  if (autoEnableVisualsProperty_->getBool() && (autoHideVisualsProperty_->getOptionInt() == AutoHideMode::ReachedPreviewEnd)) {
    setEnabledRobotModel(false);
    visualsTree_->setBool(false);
  }
}

void FreeGaitPreviewDisplay::changeShowAllVisuals()
{
  ROS_DEBUG_STREAM("Setting show all visuals to " << (visualsTree_->getBool() ? "True" : "False") << ".");
  if (visualsTree_->getBool()) {
    visual_->showEnabled();
  } else {
    visual_->hideEnabled();
  }
}

void FreeGaitPreviewDisplay::changeShowEndEffectorTrajectories()
{
  ROS_DEBUG_STREAM("Setting show end effector trajectories to " << (showEndEffectorTrajectoriesProperty_->getBool() ? "True" : "False") << ".");
  visual_->setEnabledModul(FreeGaitPreviewVisual::Modul::EndEffectorTrajectories, showEndEffectorTrajectoriesProperty_->getBool());
  if (showEndEffectorTrajectoriesProperty_->getBool()) {
    visual_->showEndEffectorTrajectories();
  } else {
    visual_->hideEndEffectorTrajectories();
  }
}

void FreeGaitPreviewDisplay::subscribe()
{
  if (!isEnabled()) {
    return;
  }

  try {
    goalSubscriber_ = update_nh_.subscribe(goalTopicProperty_->getTopicStd(), 1, &FreeGaitPreviewDisplay::processMessage, this);
    setStatus(rviz::StatusProperty::Ok, "Goal Topic", "OK");
  } catch (ros::Exception& e) {
    setStatus(rviz::StatusProperty::Error, "Goal Topic", QString("Error subscribing: ") + e.what());
  }

  if (autoHideVisualsProperty_->getOptionInt() == AutoHideMode::ReceivedResult) {
    try {
      resultSubscriber_ = update_nh_.subscribe(resultTopicProperty_->getTopicStd(), 1, &FreeGaitPreviewDisplay::resultCallback, this);
      setStatus(rviz::StatusProperty::Ok, "Result Topic", "OK");
    } catch (ros::Exception& e) {
      setStatus(rviz::StatusProperty::Error, "Result Topic", QString("Error subscribing: ") + e.what());
    }
  }

  try {
    adapterRos_.subscribeToRobotState(robotStateTopicProperty_->getStdString());
    setStatus(rviz::StatusProperty::Ok, "Robot State Topic", "OK");
  } catch (ros::Exception& e) {
    setStatus(rviz::StatusProperty::Error, "Robot State Topic", QString("Error subscribing: ") + e.what());
  }
}

void FreeGaitPreviewDisplay::unsubscribe()
{
  goalSubscriber_.shutdown();
  resultSubscriber_.shutdown();
  adapterRos_.unsubscribeFromRobotState();
}

void FreeGaitPreviewDisplay::processMessage(const free_gait_msgs::ExecuteStepsActionGoal::ConstPtr& message)
{
  ROS_DEBUG("FreeGaitPreviewDisplay::processMessage: Starting to process new goal.");
  std::vector<free_gait::Step> steps;
  stepRosConverter_.fromMessage(message->goal.steps, steps);
  adapterRos_.updateAdapterWithState();
  playback_.process(steps);
}

void FreeGaitPreviewDisplay::resultCallback(const free_gait_msgs::ExecuteStepsActionResult::ConstPtr& message)
{
  ROS_DEBUG("FreeGaitPreviewDisplay::resultCallback: Received result callback.");
  if (autoEnableVisualsProperty_->getBool() && (autoHideVisualsProperty_->getOptionInt() == AutoHideMode::ReceivedResult)) {
    setEnabledRobotModel(false);
    visualsTree_->setBool(false);
  }
}

void FreeGaitPreviewDisplay::setEnabledRobotModel(bool enable)
{
  if (robotModelRvizPlugin_ == NULL) return;
  robotModelRvizPlugin_->setEnabled(enable);
}

bool FreeGaitPreviewDisplay::findAssociatedRobotModelPlugin()
{
<<<<<<< HEAD
  ROS_DEBUG("Trying to find associated RobotModel RViz plugin.");
  const int nPlugins = context_->getRootDisplayGroup()->numDisplays();
  ROS_DEBUG("There are " << (std::string) nPlugins << " plugins to check.");
  robotModelRvizPlugin_ = NULL;

  // Find index of of this plugin.
  size_t thisIndex;
  for (size_t i = 0; i < context_->getRootDisplayGroup()->numDisplays(); ++i) {
    Display* display = context_->getRootDisplayGroup()->getDisplayAt(i);
    if (getClassId() != display->getClassId()) continue;
    if (identifier_ != static_cast<FreeGaitPreviewDisplay*>(display)->getIdentifier()) continue;
    thisIndex = i;
  }
  ROS_DEBUG_STREAM("This plugin has index number " << thisIndex << ".");

  // Find next RobotModel plugin.
  for (size_t i = thisIndex; i < context_->getRootDisplayGroup()->numDisplays(); ++i) {
    Display* display = context_->getRootDisplayGroup()->getDisplayAt(i);
    std::cout << display->getClassId().toStdString() << std::endl;
    if (display->getClassId() != "rviz/RobotModel") continue;
    robotModelRvizPlugin_ = display;
    ROS_DEBUG_STREAM("Found RobotModel plugin at index " << i << ".");
    break;
  }

=======
  const QString name = robotModelProperty_->getString();
  ROS_DEBUG_STREAM("Trying to find RobotModel RViz plugin with name " << name.toStdString() << ".");
  auto property = getParent()->subProp(name);
  robotModelRvizPlugin_ = dynamic_cast<rviz::Display*>(property);
>>>>>>> 82eeb6f5
  return (robotModelRvizPlugin_ != NULL);
}

}  // end namespace

#include <pluginlib/class_list_macros.h>
PLUGINLIB_EXPORT_CLASS(free_gait_rviz_plugin::FreeGaitPreviewDisplay, rviz::Display)<|MERGE_RESOLUTION|>--- conflicted
+++ resolved
@@ -381,38 +381,10 @@
 
 bool FreeGaitPreviewDisplay::findAssociatedRobotModelPlugin()
 {
-<<<<<<< HEAD
-  ROS_DEBUG("Trying to find associated RobotModel RViz plugin.");
-  const int nPlugins = context_->getRootDisplayGroup()->numDisplays();
-  ROS_DEBUG("There are " << (std::string) nPlugins << " plugins to check.");
-  robotModelRvizPlugin_ = NULL;
-
-  // Find index of of this plugin.
-  size_t thisIndex;
-  for (size_t i = 0; i < context_->getRootDisplayGroup()->numDisplays(); ++i) {
-    Display* display = context_->getRootDisplayGroup()->getDisplayAt(i);
-    if (getClassId() != display->getClassId()) continue;
-    if (identifier_ != static_cast<FreeGaitPreviewDisplay*>(display)->getIdentifier()) continue;
-    thisIndex = i;
-  }
-  ROS_DEBUG_STREAM("This plugin has index number " << thisIndex << ".");
-
-  // Find next RobotModel plugin.
-  for (size_t i = thisIndex; i < context_->getRootDisplayGroup()->numDisplays(); ++i) {
-    Display* display = context_->getRootDisplayGroup()->getDisplayAt(i);
-    std::cout << display->getClassId().toStdString() << std::endl;
-    if (display->getClassId() != "rviz/RobotModel") continue;
-    robotModelRvizPlugin_ = display;
-    ROS_DEBUG_STREAM("Found RobotModel plugin at index " << i << ".");
-    break;
-  }
-
-=======
   const QString name = robotModelProperty_->getString();
   ROS_DEBUG_STREAM("Trying to find RobotModel RViz plugin with name " << name.toStdString() << ".");
   auto property = getParent()->subProp(name);
   robotModelRvizPlugin_ = dynamic_cast<rviz::Display*>(property);
->>>>>>> 82eeb6f5
   return (robotModelRvizPlugin_ != NULL);
 }
 

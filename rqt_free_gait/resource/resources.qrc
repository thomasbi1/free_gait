<!DOCTYPE RCC><RCC version="1.0">
  <qresource>
    <file>icons/16x16/done.svg</file>
    <file>icons/16x16/failed.svg</file>
    <file>icons/16x16/go-bottom.svg</file>
    <file>icons/16x16/go-down.svg</file>
    <file>icons/16x16/go-top.svg</file>
    <file>icons/16x16/go-up.svg</file>
    <file>icons/16x16/pause.svg</file>
    <file>icons/16x16/play.svg</file>
    <file>icons/16x16/stop.svg</file>
    <file>icons/16x16/unknown.svg</file>
    <file>icons/16x16/warning.svg</file>
<<<<<<< HEAD
    <file>icons/16x16/expand.svg</file>
    <file>icons/16x16/collapse.svg</file>
=======
    <file>icons/16x16/delete.svg</file>
>>>>>>> 51398174
  </qresource>
</RCC><|MERGE_RESOLUTION|>--- conflicted
+++ resolved
@@ -11,11 +11,8 @@
     <file>icons/16x16/stop.svg</file>
     <file>icons/16x16/unknown.svg</file>
     <file>icons/16x16/warning.svg</file>
-<<<<<<< HEAD
     <file>icons/16x16/expand.svg</file>
     <file>icons/16x16/collapse.svg</file>
-=======
     <file>icons/16x16/delete.svg</file>
->>>>>>> 51398174
   </qresource>
 </RCC>